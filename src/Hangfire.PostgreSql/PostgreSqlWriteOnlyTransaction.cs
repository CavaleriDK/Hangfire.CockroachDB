--- conflicted
+++ resolved
@@ -51,7 +51,6 @@
 
         public override void Commit()
         {
-<<<<<<< HEAD
             _storage.UseTransaction(_dedicatedConnectionFunc(), (connection, transaction) =>
             {
                 foreach (var command in _commandQueue)
@@ -63,10 +62,7 @@
 
         private TransactionScope CreateTransactionScope()
         {
-            var isolationLevel = IsolationLevel.RepeatableRead;
-=======
             var isolationLevel = IsolationLevel.ReadCommitted;
->>>>>>> fe04cac7
             var scopeOption = TransactionScopeOption.RequiresNew;
             if (_storage.Options.EnableTransactionScopeEnlistment)
             {
@@ -219,33 +215,10 @@
         public override void AddToSet(string key, string value, double score)
         {
             var addSql = $@"
-<<<<<<< HEAD
-WITH ""inputvalues"" AS (
-	SELECT @key ""key"", @value ""value"", @score ""score""
-), ""updatedrows"" AS ( 
-	UPDATE ""{_storage.Options.SchemaName}"".""set"" ""updatetarget""
-	SET ""score"" = ""inputvalues"".""score""
-	FROM ""inputvalues""
-	WHERE ""updatetarget"".""key"" = ""inputvalues"".""key""
-	AND ""updatetarget"".""value"" = ""inputvalues"".""value""
-	RETURNING ""updatetarget"".""key"", ""updatetarget"".""value""
-)
 INSERT INTO ""{_storage.Options.SchemaName}"".""set""(""key"", ""value"", ""score"")
-SELECT ""key"", ""value"", ""score"" FROM ""inputvalues"" ""insertvalues""
-WHERE NOT EXISTS (
-	SELECT 1 
-	FROM ""updatedrows"" 
-	WHERE ""updatedrows"".""key"" = ""insertvalues"".""key"" 
-	AND ""updatedrows"".""value"" = ""insertvalues"".""value""
-);
-";
-
-=======
-INSERT INTO ""{_options.SchemaName}"".""set""(""key"", ""value"", ""score"")
 VALUES(@key, @value, @score)
 ON CONFLICT (""key"", ""value"")
 DO UPDATE SET ""score"" = EXCLUDED.""score""";
->>>>>>> fe04cac7
             QueueCommand((con) => con.Execute(
                 addSql,
                 new { key, value, score }));
